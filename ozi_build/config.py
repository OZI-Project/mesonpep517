import json
import logging
import os
import sys

from .metadata import auto_python_version
from .metadata import check_pkg_info_file
from .metadata import check_requires_python
from .metadata import get_description_headers
from .metadata import get_download_url_headers
from .metadata import get_license_headers
from .metadata import get_optional_dependencies
from .metadata import get_python_bin
from .metadata import get_requirements_headers
from .metadata import get_simple_headers
from .schema import VALID_OPTIONS
from .schema import VALID_PYC_WHEEL_OPTIONS

if sys.version_info >= (3, 11):
    import tomllib as toml
elif sys.version_info < (3, 11):
    import tomli as toml

log = logging.getLogger(__name__)


class Config:
    def __init__(self, builddir=None):
        config = self.__get_config()
        self.__metadata = config['tool']['ozi-build']['metadata']
        self.__entry_points = config['tool']['ozi-build'].get(
            'entry-points', []
        )
        self.__extras = config.get('project', {}).get('optional_dependencies', None)
        if self.__extras is not None:
            log.warning('pyproject.toml:project.optional_dependencies should be renamed to pyproject.toml:project.optional-dependencies')
        else:
            self.__extras = config.get('project', {}).get('optional-dependencies', {})
        self.__requires = config.get('project', {}).get('dependencies', None)
        self.license_file = config.get('project', {}).get('license', {}).get('file', '')
        if self.license_file == '':
            log.warning('pyproject.toml:project.license.file key-value pair was not found')
        self.__min_python = '3.10'
        self.__max_python = '3.13'
        self.__pyc_wheel = config['tool']['ozi-build'].get('pyc_wheel', {})
        self.installed = []
        self.options = []
        if builddir:
            self.builddir = builddir

    @property
<<<<<<< HEAD
    def extras(self):
        return self.__extras

    @property
=======
>>>>>>> 384b812a
    def min_python(self):
        return self.__min_python
    
    @property
    def max_python(self):
        return self.__max_python

    @property
    def requirements(self):
        return self.__requires if self.__requires else []

    @property
    def pyc_wheel(self):
        return self.__pyc_wheel

    @property
    def entry_points(self):
        res = ''
        for group_name in sorted(self.__entry_points):
            res += '[{}]\n'.format(group_name)
            group = self.__entry_points[group_name]
            for entrypoint in sorted(group):
                res += '{}\n'.format(entrypoint)
            res += '\n'
        return res

    @property
    def builddir(self):
        return self.__builddir

    @builddir.setter
    def builddir(self, builddir):
        self.__builddir = builddir
        project = self.__introspect('projectinfo')

        self['version'] = project['version']
        if 'module' not in self:
            self['module'] = project['descriptive_name']

        self.installed = self.__introspect('installed')
        self.options = self.__introspect('buildoptions')
        self.validate_options()

    def __introspect(self, introspect_type):
        with open(
            os.path.join(
                self.__builddir,
                'meson-info',
                'intro-' + introspect_type + '.json',
            )
        ) as f:
            return json.load(f)

    @staticmethod
    def __get_config():
        with open('pyproject.toml', 'rb') as f:
            config = toml.load(f)
            try:
                config['tool']['ozi-build']['metadata']
            except KeyError:
                raise RuntimeError(
                    "`[tool.ozi-build.metadata]` section is mandatory "
                    "for the meson backend"
                )

            return config

    def __getitem__(self, key):
        return self.__metadata[key]

    def __setitem__(self, key, value):
        self.__metadata[key] = value

    def __contains__(self, key):
        return key in self.__metadata

    def validate_options(self):
        options = VALID_OPTIONS.copy()
        options['version'] = {}
        options['module'] = {}
        for field, value in self.__metadata.items():
            if field not in options:
                raise RuntimeError(
                    "%s is not a valid option in the `[tool.ozi-build.metadata]` section, "
                    "got value: %s" % (field, value)
                )
            del options[field]
        for field, desc in options.items():
            if desc.get('required'):
                raise RuntimeError(
                    "%s is mandatory in the `[tool.ozi-build.metadata] section but was not found"
                    % field
                )
        pyc_whl_options = VALID_PYC_WHEEL_OPTIONS.copy()
        for field, value in self.__pyc_wheel.items():
            if field not in pyc_whl_options:
                raise RuntimeError(
                    "%s is not a valid option in the `[tool.ozi-build.pyc_wheel]` section, "
                    "got value: %s" % (field, value)
                )
            del pyc_whl_options[field]

    def get(self, key, default=None):
        return self.__metadata.get(key, default)

    def get_metadata(self):
        meta = {
            'name': self['module'],
            'version': self['version'],
        }
        pkg_info_file = check_pkg_info_file(self, meta)
        if pkg_info_file is not None:
            return pkg_info_file

        res = check_requires_python(
            self, auto_python_version(self, get_python_bin(self), meta)
        )
        res += get_optional_dependencies(self)
        res += get_simple_headers(self)
        res += get_license_headers(self)
        res += get_download_url_headers(self)
        res += get_requirements_headers(self)
        res += get_description_headers(self)

        return res

<|MERGE_RESOLUTION|>--- conflicted
+++ resolved
@@ -2,6 +2,19 @@
 import logging
 import os
 import sys
+
+from .metadata import auto_python_version
+from .metadata import check_pkg_info_file
+from .metadata import check_requires_python
+from .metadata import get_description_headers
+from .metadata import get_download_url_headers
+from .metadata import get_license_headers
+from .metadata import get_optional_dependencies
+from .metadata import get_python_bin
+from .metadata import get_requirements_headers
+from .metadata import get_simple_headers
+from .schema import VALID_OPTIONS
+from .schema import VALID_PYC_WHEEL_OPTIONS
 
 from .metadata import auto_python_version
 from .metadata import check_pkg_info_file
@@ -49,13 +62,10 @@
             self.builddir = builddir
 
     @property
-<<<<<<< HEAD
     def extras(self):
         return self.__extras
 
     @property
-=======
->>>>>>> 384b812a
     def min_python(self):
         return self.__min_python
     
@@ -132,6 +142,67 @@
     def __contains__(self, key):
         return key in self.__metadata
 
+    @property
+    def entry_points(self):
+        res = ''
+        for group_name in sorted(self.__entry_points):
+            res += '[{}]\n'.format(group_name)
+            group = self.__entry_points[group_name]
+            for entrypoint in sorted(group):
+                res += '{}\n'.format(entrypoint)
+            res += '\n'
+        return res
+
+    @property
+    def builddir(self):
+        return self.__builddir
+
+    @builddir.setter
+    def builddir(self, builddir):
+        self.__builddir = builddir
+        project = self.__introspect('projectinfo')
+
+        self['version'] = project['version']
+        if 'module' not in self:
+            self['module'] = project['descriptive_name']
+
+        self.installed = self.__introspect('installed')
+        self.options = self.__introspect('buildoptions')
+        self.validate_options()
+
+    def __introspect(self, introspect_type):
+        with open(
+            os.path.join(
+                self.__builddir,
+                'meson-info',
+                'intro-' + introspect_type + '.json',
+            )
+        ) as f:
+            return json.load(f)
+
+    @staticmethod
+    def __get_config():
+        with open('pyproject.toml', 'rb') as f:
+            config = toml.load(f)
+            try:
+                config['tool']['ozi-build']['metadata']
+            except KeyError:
+                raise RuntimeError(
+                    "`[tool.ozi-build.metadata]` section is mandatory "
+                    "for the meson backend"
+                )
+
+            return config
+
+    def __getitem__(self, key):
+        return self.__metadata[key]
+
+    def __setitem__(self, key, value):
+        self.__metadata[key] = value
+
+    def __contains__(self, key):
+        return key in self.__metadata
+
     def validate_options(self):
         options = VALID_OPTIONS.copy()
         options['version'] = {}
@@ -179,6 +250,20 @@
         res += get_download_url_headers(self)
         res += get_requirements_headers(self)
         res += get_description_headers(self)
+        pkg_info_file = check_pkg_info_file(self, meta)
+        if pkg_info_file is not None:
+            return pkg_info_file
+
+        res = check_requires_python(
+            self, auto_python_version(self, get_python_bin(self), meta)
+        )
+        res += get_optional_dependencies(self)
+        res += get_simple_headers(self)
+        res += get_license_headers(self)
+        res += get_download_url_headers(self)
+        res += get_requirements_headers(self)
+        res += get_description_headers(self)
 
         return res
 
+
